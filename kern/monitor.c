// Simple command-line kernel monitor useful for
// controlling the kernel and exploring the system interactively.

#include <inc/stdio.h>
#include <inc/string.h>
#include <inc/memlayout.h>
#include <inc/assert.h>
#include <inc/x86.h>

#include <kern/console.h>
#include <kern/monitor.h>
#include <kern/kdebug.h>
<<<<<<< HEAD
#include <kern/trap.h>
=======
#include <kern/pmap.h>
>>>>>>> 32e3e865

#define CMDBUF_SIZE	80	// enough for one VGA text line


struct Command {
	const char *name;
	const char *desc;
	// return -1 to force monitor to exit
	int (*func)(int argc, char** argv, struct Trapframe* tf);
};

static struct Command commands[] = {
	{ "help", "Display this list of commands", mon_help },
	{ "kerninfo", "Display information about the kernel", mon_kerninfo },
	{ "backtrace", "Display backtrace information", mon_backtrace },
	{ "showpages", "Display pages mapped situation between addr1 and addr2", map_showpages },
};

/***** Implementations of basic kernel monitor commands *****/

int
mon_help(int argc, char **argv, struct Trapframe *tf)
{
	int i;

	for (i = 0; i < ARRAY_SIZE(commands); i++)
		cprintf("%s - %s\n", commands[i].name, commands[i].desc);
	return 0;
}

int
mon_kerninfo(int argc, char **argv, struct Trapframe *tf)
{
	extern char _start[], entry[], etext[], edata[], end[];

	cprintf("Special kernel symbols:\n");
	cprintf("  _start                  %08x (phys)\n", _start);
	cprintf("  entry  %08x (virt)  %08x (phys)\n", entry, entry - KERNBASE);
	cprintf("  etext  %08x (virt)  %08x (phys)\n", etext, etext - KERNBASE);
	cprintf("  edata  %08x (virt)  %08x (phys)\n", edata, edata - KERNBASE);
	cprintf("  end    %08x (virt)  %08x (phys)\n", end, end - KERNBASE);
	cprintf("Kernel executable memory footprint: %dKB\n",
		ROUNDUP(end - entry, 1024) / 1024);
	return 0;
}

int map_showpages(int argc, char **argv, struct Trapframe *tf) {
	// 参数检查
	// strat_addr、end_addr 查看起始地址和终止地址之间的页map情况
    if (argc != 3) {
        cprintf("Requir 2 virtual address as arguments.\n");
        return -1;
    }

    char *errChar;
    uintptr_t start_addr = strtol(argv[1], &errChar, 16);
    if (*errChar) {
        cprintf("Invalid virtual address: %s.\n", argv[1]);
        return -1;
    }

    uintptr_t end_addr = strtol(argv[2], &errChar, 16);
    if (*errChar) {
        cprintf("Invalid virtual address: %s.\n", argv[2]);
        return -1;
    }
    if (start_addr > end_addr) {
        cprintf("Address 1 must be lower than address 2\n");
        return -1;
    }
	
	// 按页对齐
    start_addr = ROUNDDOWN(start_addr, PGSIZE);
    end_addr = ROUNDUP(end_addr, PGSIZE);
	uintptr_t cur_addr = start_addr;
	while (cur_addr <= end_addr){
		pte_t *cur_pte = pgdir_walk(kern_pgdir, (void*)cur_addr, 0);
		if (!cur_pte || !(*cur_pte & PTE_P)) cprintf("Virtual address [%08x] - not mapped\n", cur_addr);
		else {
			cprintf( "Virtual address [%08x] - physical address [%08x], permission: ", cur_addr, PTE_ADDR(*cur_pte));
            char perm_PS = (*cur_pte & PTE_PS) ? 'S':'-';
            char perm_W = (*cur_pte & PTE_W) ? 'W':'-';
            char perm_U = (*cur_pte & PTE_U) ? 'U':'-';
            // 进入 else 分支说明 PTE_P 肯定为真了
            cprintf( "-%c----%c%cP\n", perm_PS, perm_U, perm_W);
		}
		cur_addr += PGSIZE;
	}
	return 0;
}

int
mon_backtrace(int argc, char **argv, struct Trapframe *tf)
{
	// Your code here.
	// ebp指针指向的地址中存着的是父函数的ebp指针
	uint32_t* ebp;
	struct Eipdebuginfo info;
	ebp = (uint32_t*)read_ebp();
	cprintf("Stack backtrace:\n");
	// 终止点在ebp为0时，已经到了最后
	// stack backtraces will be terminated properly.
	// movl	$0x0,%ebp			# nuke frame pointer
	while (ebp != 0) {
		cprintf("ebp %x eip %x args %08x %08x %08x %08x %08x\n", ebp,ebp[1],ebp[2],ebp[3],ebp[4],ebp[5],ebp[6]);
		memset(&info, 0, sizeof(struct Eipdebuginfo));
		if (debuginfo_eip(ebp[1], &info) == 0){
			cprintf("     %s:%d: %.*s+%d\n", info.eip_file, info.eip_line, info.eip_fn_namelen, info.eip_fn_name, ebp[1] - info.eip_fn_addr);
		}
		ebp = (uint32_t*)(*ebp);
	}
	return 0;
}



/***** Kernel monitor command interpreter *****/

#define WHITESPACE "\t\r\n "
#define MAXARGS 16

static int
runcmd(char *buf, struct Trapframe *tf)
{
	int argc;
	char *argv[MAXARGS];
	int i;

	// Parse the command buffer into whitespace-separated arguments
	argc = 0;
	argv[argc] = 0;
	while (1) {
		// gobble whitespace
		while (*buf && strchr(WHITESPACE, *buf))
			*buf++ = 0;
		if (*buf == 0)
			break;

		// save and scan past next arg
		if (argc == MAXARGS-1) {
			cprintf("Too many arguments (max %d)\n", MAXARGS);
			return 0;
		}
		argv[argc++] = buf;
		while (*buf && !strchr(WHITESPACE, *buf))
			buf++;
	}
	argv[argc] = 0;

	// Lookup and invoke the command
	if (argc == 0)
		return 0;
	for (i = 0; i < ARRAY_SIZE(commands); i++) {
		if (strcmp(argv[0], commands[i].name) == 0)
			return commands[i].func(argc, argv, tf);
	}
	cprintf("Unknown command '%s'\n", argv[0]);
	return 0;
}

void
monitor(struct Trapframe *tf)
{
	char *buf;

	cprintf("Welcome to the JOS kernel monitor!\n");
	cprintf("Type 'help' for a list of commands.\n");
<<<<<<< HEAD

	if (tf != NULL)
		print_trapframe(tf);
=======
	cprintf("6828 decimal is %o octal!\n", 6828);
>>>>>>> 32e3e865

	while (1) {
		buf = readline("K> ");
		if (buf != NULL)
			if (runcmd(buf, tf) < 0)
				break;
	}
}<|MERGE_RESOLUTION|>--- conflicted
+++ resolved
@@ -10,11 +10,8 @@
 #include <kern/console.h>
 #include <kern/monitor.h>
 #include <kern/kdebug.h>
-<<<<<<< HEAD
 #include <kern/trap.h>
-=======
 #include <kern/pmap.h>
->>>>>>> 32e3e865
 
 #define CMDBUF_SIZE	80	// enough for one VGA text line
 
@@ -31,6 +28,8 @@
 	{ "kerninfo", "Display information about the kernel", mon_kerninfo },
 	{ "backtrace", "Display backtrace information", mon_backtrace },
 	{ "showpages", "Display pages mapped situation between addr1 and addr2", map_showpages },
+	{ "step", "Step the program", mon_step },
+	{ "continue", "Continue the program", mon_continue },
 };
 
 /***** Implementations of basic kernel monitor commands *****/
@@ -111,24 +110,49 @@
 {
 	// Your code here.
 	// ebp指针指向的地址中存着的是父函数的ebp指针
-	uint32_t* ebp;
-	struct Eipdebuginfo info;
-	ebp = (uint32_t*)read_ebp();
-	cprintf("Stack backtrace:\n");
-	// 终止点在ebp为0时，已经到了最后
-	// stack backtraces will be terminated properly.
-	// movl	$0x0,%ebp			# nuke frame pointer
-	while (ebp != 0) {
-		cprintf("ebp %x eip %x args %08x %08x %08x %08x %08x\n", ebp,ebp[1],ebp[2],ebp[3],ebp[4],ebp[5],ebp[6]);
-		memset(&info, 0, sizeof(struct Eipdebuginfo));
-		if (debuginfo_eip(ebp[1], &info) == 0){
-			cprintf("     %s:%d: %.*s+%d\n", info.eip_file, info.eip_line, info.eip_fn_namelen, info.eip_fn_name, ebp[1] - info.eip_fn_addr);
-		}
-		ebp = (uint32_t*)(*ebp);
-	}
-	return 0;
-}
-
+    uint32_t ebp, eip, arg;
+    struct Eipdebuginfo info;
+
+    cprintf("Stack backtrace:\n");
+
+	// backtrace the ebp chain
+    for(ebp = read_ebp(); ebp != 0; ebp = *(uint32_t*)(ebp)) {
+        cprintf("  ebp %08x", ebp);
+        eip = *((uint32_t*)ebp + 1);
+        cprintf("  eip %08x", eip);
+        cprintf("  args");
+        for(int i = 0; i < 5; ++i) {
+            arg = *((uint32_t*)ebp + 2 + i);
+            cprintf(" %08x", arg);
+        }
+        cprintf("\n");
+
+		// get eip info
+        debuginfo_eip(eip, &info);
+        cprintf("         %s:%d: %.*s+%u\n", 
+            info.eip_file, 
+            info.eip_line, 
+            info.eip_fn_namelen, info.eip_fn_name, 
+            eip - info.eip_fn_addr);
+    }
+	return 0;
+}
+
+int mon_continue(int argc, char **argv, struct Trapframe *tf) {
+    if (!(tf && (tf->tf_trapno == T_DEBUG || tf->tf_trapno == T_BRKPT) && 
+          ((tf->tf_cs & 3) == 3)))
+        return 0;
+    tf->tf_eflags &= ~FL_TF;
+    return -1;
+}
+
+int mon_step(int argc, char **argv, struct Trapframe *tf) {
+    if (!(tf && (tf->tf_trapno == T_DEBUG || tf->tf_trapno == T_BRKPT) && 
+          ((tf->tf_cs & 3) == 3)))
+        return 0;
+    tf->tf_eflags |= FL_TF;
+    return -1;
+}
 
 
 /***** Kernel monitor command interpreter *****/
@@ -182,13 +206,10 @@
 
 	cprintf("Welcome to the JOS kernel monitor!\n");
 	cprintf("Type 'help' for a list of commands.\n");
-<<<<<<< HEAD
 
 	if (tf != NULL)
 		print_trapframe(tf);
-=======
 	cprintf("6828 decimal is %o octal!\n", 6828);
->>>>>>> 32e3e865
 
 	while (1) {
 		buf = readline("K> ");
